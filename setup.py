#!/usr/bin/env python

try:
    from setuptools import setup
except ImportError:
    from distutils.core import setup

with open('README.rst') as file:
    readme = file.read()

setup(
    name='avendesora',
    version='0.0.2',
    author='Ken Kundert and Kale Kundert',
    author_email='avendesora@nurdletech.com',
    description='An XKCD-style password generator.',
    long_description=readme,
    url='https://github.com/kenkundert/avendesora',
    include_package_data=True,
<<<<<<< HEAD
    license='GPLv3+',
=======
    license='GPLv3',
>>>>>>> f06233db
    zip_safe=False,
    keywords=[
        'avendesora',
        'password',
        'XKCD',
    ],
    packages=[
        'avendesora',
    ],
<<<<<<< HEAD
    data_files=[('avendesora', ['avendesora/words'])],
    install_requires=[
        'docopt',
        'python-gnupg',
        'messenger',
        'shlib',
=======
    install_requires=[      # Be careful.  There's a package called 'gnupg'
        'docopt',           # that's an incompatible fork of 'python-gnupg'.  
        'python-gnupg',     # If both are installed, the user will probably 
                            # have compatibility issues.
>>>>>>> f06233db
    ],
    entry_points = {
        'console_scripts': ['avendesora=avendesora.cli:main'],
    },
    classifiers=[
        'Development Status :: 2 - Pre-Alpha',
        'Environment :: Console',
        'Intended Audience :: End Users/Desktop',
        'License :: OSI Approved :: GNU General Public License v3 or later (GPLv3+)',
        'Natural Language :: English',
        'Operating System :: POSIX :: Linux',
        'Programming Language :: Python :: 3.5',
        'Topic :: Security :: Cryptography',
        'Topic :: Utilities',
    ],
)<|MERGE_RESOLUTION|>--- conflicted
+++ resolved
@@ -17,11 +17,7 @@
     long_description=readme,
     url='https://github.com/kenkundert/avendesora',
     include_package_data=True,
-<<<<<<< HEAD
     license='GPLv3+',
-=======
-    license='GPLv3',
->>>>>>> f06233db
     zip_safe=False,
     keywords=[
         'avendesora',
@@ -31,19 +27,15 @@
     packages=[
         'avendesora',
     ],
-<<<<<<< HEAD
     data_files=[('avendesora', ['avendesora/words'])],
     install_requires=[
         'docopt',
         'python-gnupg',
+            # Be careful.  There's a package called 'gnupg' that's an 
+            # incompatible fork of 'python-gnupg'.  If both are installed, the 
+            # user will probably have compatibility issues.
         'messenger',
         'shlib',
-=======
-    install_requires=[      # Be careful.  There's a package called 'gnupg'
-        'docopt',           # that's an incompatible fork of 'python-gnupg'.  
-        'python-gnupg',     # If both are installed, the user will probably 
-                            # have compatibility issues.
->>>>>>> f06233db
     ],
     entry_points = {
         'console_scripts': ['avendesora=avendesora.cli:main'],
